import pytest

import pyspark.sql.functions as F
from pyspark.sql.types import (
    StructField,
    StructType,
    BooleanType,
    DateType,
    IntegerType,
    ArrayType,
    FloatType,
    StringType,
)

import quinn
from tests.conftest import auto_inject_fixtures
import chispa

import datetime
import uuid


@auto_inject_fixtures("spark")
def test_single_space(spark):
    df = quinn.create_df(
        spark,
        [
            ("  I like     fish  ", "I like fish"),
            ("    zombies", "zombies"),
            ("simpsons   cat lady", "simpsons cat lady"),
            (None, None),
        ],
        [
            ("words", StringType(), True),
            ("expected", StringType(), True),
        ],
    )
    actual_df = df.withColumn("words_single_spaced", quinn.single_space(F.col("words")))
    chispa.assert_column_equality(actual_df, "words_single_spaced", "expected")


def test_remove_all_whitespace(spark):
    df = quinn.create_df(
        spark,
        [
            ("  I like     fish  ", "Ilikefish"),
            ("    zombies", "zombies"),
            ("simpsons   cat lady", "simpsonscatlady"),
            (None, None),
        ],
        [
            ("words", StringType(), True),
            ("expected", StringType(), True),
        ],
    )
    actual_df = df.withColumn(
        "words_without_whitespace", quinn.remove_all_whitespace(F.col("words"))
    )
    chispa.assert_column_equality(actual_df, "words_without_whitespace", "expected")


def test_remove_non_word_characters(spark):
    df = quinn.create_df(
        spark,
        [
            ("I?like!fish>", "Ilikefish"),
            ("%%%zombies", "zombies"),
            ("si%$#@!#$!@#mpsons", "simpsons"),
            (None, None),
        ],
        [
            ("words", StringType(), True),
            ("expected", StringType(), True),
        ],
    )
    actual_df = df.withColumn(
        "words_without_nonword_chars", quinn.remove_non_word_characters(F.col("words"))
    )
    chispa.assert_column_equality(actual_df, "words_without_nonword_chars", "expected")


def test_anti_trim(spark):
    df = quinn.create_df(
        spark,
        [
            ("  I like     fish  ", "  Ilikefish  "),
            ("    zombies", "    zombies"),
            ("  simpsons   cat lady   ", "  simpsonscatlady   "),
            (None, None),
        ],
        [
            ("words", StringType(), True),
            ("expected", StringType(), True),
        ],
    )
    actual_df = df.withColumn("words_anti_trimmed", quinn.anti_trim(F.col("words")))
    chispa.assert_column_equality(actual_df, "words_anti_trimmed", "expected")


def test_exists(spark):
    df = spark.createDataFrame(
        [
            ([1, 2, 3], False),
            ([4, 5, 6], True),
            ([10, 11, 12], True),
        ],
        StructType(
            [
                StructField("nums", ArrayType(IntegerType(), True), True),
                StructField("expected", BooleanType(), True),
            ]
        ),
    )
    actual_df = df.withColumn(
        "any_num_greater_than_5", quinn.exists(lambda n: n > 5)(F.col("nums"))
    )
    chispa.assert_column_equality(actual_df, "any_num_greater_than_5", "expected")


def test_forall(spark):
    df = spark.createDataFrame(
        [
            ([1, 2, 3], False),
            ([4, 5, 6], True),
            ([10, 11, 12], True),
        ],
        StructType(
            [
                StructField("nums", ArrayType(IntegerType(), True), True),
                StructField("expected", BooleanType(), True),
            ]
        ),
    )
    actual_df = df.withColumn(
        "all_nums_greater_than_3", quinn.forall(lambda n: n > 3)(F.col("nums"))
    )
    chispa.assert_column_equality(actual_df, "all_nums_greater_than_3", "expected")


def test_multi_equals(spark):
    df = quinn.create_df(
        spark,
        [
            ("cat", "cat", True),
            ("cat", "dog", False),
            ("pig", "pig", False),
            ("", "", False),
            (None, None, False),
        ],
        [
            ("s1", StringType(), True),
            ("s2", StringType(), True),
            ("expected", BooleanType(), True),
        ],
    )
    actual_df = df.withColumn(
        "are_s1_and_s2_cat", quinn.multi_equals("cat")(F.col("s1"), F.col("s2"))
    )
    chispa.assert_column_equality(actual_df, "are_s1_and_s2_cat", "expected")


def describe_week_start_date():
    def it_works_with_start_date_of_monday(spark):
        df = quinn.create_df(
            spark,
            [
                # converts a Thursday to the Monday before
                (datetime.datetime(2020, 1, 2), datetime.datetime(2019, 12, 30)),
                # converts a Wednesday to the Monday before
                (datetime.datetime(2020, 7, 15), datetime.datetime(2020, 7, 13)),
                # doesn't change if the day in a Monday
                (datetime.datetime(2020, 7, 20), datetime.datetime(2020, 7, 20)),
                (None, None),
            ],
            [("some_date", DateType(), True), ("expected", DateType(), True)],
        )
        actual_df = df.withColumn(
            "week_start_date", quinn.week_start_date(F.col("some_date"), "Mon")
        )
        chispa.assert_column_equality(actual_df, "week_start_date", "expected")

    def it_defaults_to_sunday_start_date(spark):
        df = quinn.create_df(
            spark,
            [
                # converts a Tuesday to the Sunday before
                (datetime.datetime(2020, 1, 2), datetime.datetime(2019, 12, 29)),
                # converts a Wednesday to the Sunday before
                (datetime.datetime(2020, 7, 15), datetime.datetime(2020, 7, 12)),
                # doesn't change if the day is Sunday
                (datetime.datetime(2020, 7, 26), datetime.datetime(2020, 7, 26)),
                (None, None),
            ],
            [("some_date", DateType(), True), ("expected", DateType(), True)],
        )
        actual_df = df.withColumn(
            "week_start_date", quinn.week_start_date(F.col("some_date"))
        )
        chispa.assert_column_equality(actual_df, "week_start_date", "expected")

    def it_errors_out_if_with_invalid_week_start_date(spark):
        df = quinn.create_df(
            spark,
            [
                (datetime.datetime(2020, 1, 2), datetime.datetime(2019, 12, 29)),
            ],
            [("some_date", DateType(), True), ("expected", DateType(), True)],
        )
        with pytest.raises(ValueError) as excinfo:
            df.withColumn(
                "week_start_date", quinn.week_start_date(F.col("some_date"), "hello")
            )
        assert (
            excinfo.value.args[0]
            == "The day you entered 'hello' is not valid.  Here are the valid days: [Mon,Tue,Wed,Thu,Fri,Sat,Sun]"
        )


def describe_week_end_date():
    def it_works_with_end_date_of_sunday(spark):
        df = quinn.create_df(
            spark,
            [
                # converts a Thursday to the Sunday after
                (datetime.datetime(2020, 1, 2), datetime.datetime(2020, 1, 5)),
                # converts a Wednesday to the Sunday after
                (datetime.datetime(2020, 7, 15), datetime.datetime(2020, 7, 19)),
                # doesn't change if the day in a Sunday
                (datetime.datetime(2020, 7, 19), datetime.datetime(2020, 7, 19)),
                (None, None),
            ],
            [("some_date", DateType(), True), ("expected", DateType(), True)],
        )
        actual_df = df.withColumn(
            "week_start_date", quinn.week_end_date(F.col("some_date"), "Sun")
        )
        chispa.assert_column_equality(actual_df, "week_start_date", "expected")

    def it_defaults_to_saturday_week_end(spark):
        df = quinn.create_df(
            spark,
            [
                # converts a Tuesday to the Saturday after
                (datetime.datetime(2020, 1, 2), datetime.datetime(2020, 1, 4)),
                # converts a Wednesday to the Saturday after
                (datetime.datetime(2020, 7, 15), datetime.datetime(2020, 7, 18)),
                # doesn't change if the day is Saturday
                (datetime.datetime(2020, 7, 25), datetime.datetime(2020, 7, 25)),
                (None, None),
            ],
            [("some_date", DateType(), True), ("expected", DateType(), True)],
        )
        actual_df = df.withColumn(
            "week_start_date", quinn.week_end_date(F.col("some_date"))
        )
        chispa.assert_column_equality(actual_df, "week_start_date", "expected")

    def it_errors_out_if_with_invalid_week_end_date(spark):
        df = quinn.create_df(
            spark,
            [
                (datetime.datetime(2020, 1, 2), datetime.datetime(2019, 12, 29)),
            ],
            [("some_date", DateType(), True), ("expected", DateType(), True)],
        )
        with pytest.raises(ValueError) as excinfo:
            df.withColumn(
                "week_start_date", quinn.week_end_date(F.col("some_date"), "Friday")
            )
        assert (
            excinfo.value.args[0]
            == "The day you entered 'Friday' is not valid.  Here are the valid days: [Mon,Tue,Wed,Thu,Fri,Sat,Sun]"
        )


def describe_approx_equal():
    def it_works_with_floating_values(spark):
        df = quinn.create_df(
            spark,
            [
                (1.1, 1.05, True),
                (1.1, 11.6, False),
                (1.02, 1.09, True),
                (1.02, 1.34, False),
                (None, None, None),
            ],
            [
                ("num1", FloatType(), True),
                ("num2", FloatType(), True),
                ("expected", BooleanType(), True),
            ],
        )
        actual_df = df.withColumn(
            "are_nums_approx_equal",
            quinn.approx_equal(F.col("num1"), F.col("num2"), F.lit(0.1)),
        )
        chispa.assert_column_equality(actual_df, "are_nums_approx_equal", "expected")

    def it_works_with_integer_values(spark):
        df = quinn.create_df(
            spark,
            [
                (12, 14, True),
                (20, 26, False),
                (44, 41, True),
                (32, 9, False),
                (None, None, None),
            ],
            [
                ("num1", IntegerType(), True),
                ("num2", IntegerType(), True),
                ("expected", BooleanType(), True),
            ],
        )
        actual_df = df.withColumn(
            "are_nums_approx_equal",
            quinn.approx_equal(F.col("num1"), F.col("num2"), F.lit(5)),
        )
        chispa.assert_column_equality(actual_df, "are_nums_approx_equal", "expected")


# TODO: Figure out how to make this test deterministic locally & on CI
# def test_array_choice(spark):
#     df = quinn.create_df(spark,
#         [(["a", "b", "c"], "c"), (["a", "b", "c", "d"], "a"), (["x"], "x"), ([None], None)],
#         [("letters", ArrayType(StringType(), True), True), ("expected", StringType(), True)],
#     )
#     actual_df = df.withColumn("random_letter", quinn.array_choice(F.col("letters"), 42))
#     chispa.assert_column_equality(actual_df, "random_letter", "expected")


def test_regexp_extract_all(spark):
    df = quinn.create_df(
        spark,
        [("200 - 300 PA.", ["200", "300"]), ("400 PA.", ["400"]), (None, None)],
        [
            ("str", StringType(), True),
            ("expected", ArrayType(StringType(), True), True),
        ],
    )
    actual_df = df.withColumn(
        "all_numbers", quinn.regexp_extract_all(F.col("str"), F.lit(r"(\d+)"))
    )
    chispa.assert_column_equality(actual_df, "all_numbers", "expected")


<<<<<<< HEAD
def test_flatten_struct(spark):
    data = [
        (1, ("name1", "address1", 20)),
        (2, ("name2", "address2", 30)),
        (3, ("name3", "address3", 40)),
    ]
    schema = StructType(
        [
            StructField("id", IntegerType(), True),
            StructField(
                "details",
                StructType(
                    [
                        StructField("name", StringType(), True),
                        StructField("address", StringType(), True),
                        StructField("age", IntegerType(), True),
                    ]
                ),
                True,
            ),
        ]
    )
    df = spark.createDataFrame(data, schema)
    complex_fields = {"details": StructType([StructField("name", StringType(), True), StructField("address", StringType(), True), StructField("age", IntegerType(), True)])}
    expected_schema = StructType(
        [
            StructField("id", IntegerType(), True),
            StructField("details:name", StringType(), True),
            StructField("details:address", StringType(), True),
            StructField("details:age", IntegerType(), True),
        ]
    )
    expected_data = [
        (1, "name1", "address1", 20),
        (2, "name2", "address2", 30),
        (3, "name3", "address3", 40),
    ]
    expected_df = spark.createDataFrame(expected_data, expected_schema)

    flattened_df = flatten_struct(df, "details")
    assert flattened_df.schema == expected_schema
    assert flattened_df.collect() == expected_df.collect()


def test_flatten_map(spark):
    data = [
        (1, {"name": "Alice", "age": 25}),
        (2, {"name": "Bob", "age": 30}),
        (3, {"name": "Charlie", "age": 35}),
    ]
    schema = StructType(
        [
            StructField("id", IntegerType(), True),
            StructField("details", MapType(StringType(), StringType()), True),
        ]
    )
    df = spark.createDataFrame(data, schema)
    expected_schema = StructType(
        [
            StructField("id", IntegerType(), True),
            StructField("details:name", StringType(), True),
            StructField("details:age", StringType(), True),
        ]
    )
    expected_data = [
        (1, "Alice", "25"),
        (2, "Bob", "30"),
        (3, "Charlie", "35"),
    ]
    expected_df = spark.createDataFrame(expected_data, expected_schema)

    flattened_df = flatten_map(df, "details")
    assert flattened_df.schema == expected_schema
    assert flattened_df.collect() == expected_df.collect()    
    
    
    

    
    
def test_flatten_dataframe(spark):

    # Define input data
    data = [
        (
            1,
            "John",
            {"age": 30, "gender": "M", "address": {"city": "New York", "state": "NY"}},
            [
                {"type": "home", "number": "555-1234"},
                {"type": "work", "number": "555-5678"},
            ],
        ),
        (
            2,
            "Jane",
            {"age": 25, "gender": "F", "address": {"city": "San Francisco", "state": "CA"}},
            [{"type": "home", "number": "555-4321"}],
        ),
    ]
    schema = StructType(
        [
            StructField("id", IntegerType(), True),
            StructField("name", StringType(), True),
            StructField(
                "details",
                StructType(
                    [
                        StructField("age", IntegerType(), True),
                        StructField("gender", StringType(), True),
                        StructField(
                            "address",
                            StructType(
                                [
                                    StructField("city", StringType(), True),
                                    StructField("state", StringType(), True),
                                ]
                            ),
                            True,
                        ),
                    ]
                ),
                True,
            ),
            StructField(
                "phone_numbers",
                ArrayType(
                    StructType(
                        [
                            StructField("type", StringType(), True),
                            StructField("number", StringType(), True),
                        ]
                    ),
                    True,
                ),
                True,
            ),
        ]
    )
    df = spark.createDataFrame(data, schema)

    # Define expected output
    expected_data = [
        (1, "John", 30, "M", "New York", "NY", "home", "555-1234"),
        (1, "John", 30, "M", "New York", "NY", "work", "555-5678"),
        (2, "Jane", 25, "F", "San Francisco", "CA", "home", "555-4321"),
    ]
    expected_schema = StructType(
        [
            StructField("id", IntegerType(), True),
            StructField("name", StringType(), True),
            StructField("details:age", IntegerType(), True),
            StructField("details:gender", StringType(), True),
            StructField("details:address:city", StringType(), True),
            StructField("details:address:state", StringType(), True),
            StructField("phone:numbers:type", StringType(), True),
            StructField("phone:numbers:number", StringType(), True),
        ]
    )
    expected_df = spark.createDataFrame(expected_data, expected_schema)

    # Apply function to input data
    result_df = flatten_dataframe(df)

    # Check if result matches expected output
    assert result_df.collect() == expected_df.collect()
=======
def test_business_days_between(spark):
    df = quinn.create_df(
        spark,
        [
            (datetime.datetime(2020, 12, 23), datetime.datetime(2021, 1, 2), 7),
            (datetime.datetime(2020, 12, 23), datetime.datetime(2021, 1, 5), 9),
            (datetime.datetime(2020, 12, 23), datetime.datetime(2019, 1, 5), 512),
            (datetime.datetime(2020, 12, 23), datetime.datetime(2020, 12, 23), 0),
            (datetime.datetime(2020, 12, 23), None, None),
            (None, None, None),
        ],
        [
            ("start_date", DateType(), True),
            ("end_date", DateType(), True),
            ("expected", IntegerType(), True),
        ],
    )
    actual_df = df.withColumn(
        "business_days_between",
        quinn.business_days_between(F.col("start_date"), F.col("end_date")),
    )
    chispa.assert_column_equality(actual_df, "business_days_between", "expected")


def describe_uuid5():
    def test_no_extra_string(spark):
        df = quinn.create_df(
            spark,
            [
                # Manually calculated with Namespace: animals.com, no extra string argument.
                ("cat", "c04e5a9e-8088-5d64-8b81-26e74ede56f8"),
                ("dog", "08d3c582-5d77-5bb0-8eeb-b415942c67cd"),
                ("pig", "58baf419-4019-5f7f-bbf1-54af269c57df"),
            ],
            [
                ("s1", StringType(), True),
                ("expected", StringType(), True),
            ],
        )
        actual_df = df.withColumn(
            "uuid5_of_s1",
            quinn.uuid5(
                F.col("s1"), namespace=uuid.uuid5(uuid.NAMESPACE_DNS, "animals.com")
            ),
        )
        chispa.assert_column_equality(actual_df, "uuid5_of_s1", "expected")

    def test_with_extra_string(spark):
        df = quinn.create_df(
            spark,
            [
                # Manually calculated with Namespace: animals.com, "domesticated" as extra string.
                ("cat", "d433fd86-8cc9-50b0-a53e-a285f6873c18"),
                ("dog", "af2dbcba-7a71-574c-92a6-f501b43c6266"),
                ("pig", "c06bb8b8-1889-5018-adc1-4d73e943b985"),
            ],
            [
                ("s1", StringType(), True),
                ("expected", StringType(), True),
            ],
        )
        actual_df = df.withColumn(
            "uuid5_of_s1",
            quinn.uuid5(
                F.col("s1"),
                namespace=uuid.uuid5(uuid.NAMESPACE_DNS, "animals.com"),
                extra_string="domesticated",
            ),
        )
        chispa.assert_column_equality(actual_df, "uuid5_of_s1", "expected")
>>>>>>> 141355e1
<|MERGE_RESOLUTION|>--- conflicted
+++ resolved
@@ -344,7 +344,6 @@
     chispa.assert_column_equality(actual_df, "all_numbers", "expected")
 
 
-<<<<<<< HEAD
 def test_flatten_struct(spark):
     data = [
         (1, ("name1", "address1", 20)),
@@ -418,15 +417,10 @@
 
     flattened_df = flatten_map(df, "details")
     assert flattened_df.schema == expected_schema
-    assert flattened_df.collect() == expected_df.collect()    
-    
-    
-    
-
+    assert flattened_df.collect() == expected_df.collect()
     
     
 def test_flatten_dataframe(spark):
-
     # Define input data
     data = [
         (
@@ -511,7 +505,8 @@
 
     # Check if result matches expected output
     assert result_df.collect() == expected_df.collect()
-=======
+    
+
 def test_business_days_between(spark):
     df = quinn.create_df(
         spark,
@@ -581,5 +576,4 @@
                 extra_string="domesticated",
             ),
         )
-        chispa.assert_column_equality(actual_df, "uuid5_of_s1", "expected")
->>>>>>> 141355e1
+        chispa.assert_column_equality(actual_df, "uuid5_of_s1", "expected")