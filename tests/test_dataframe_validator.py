import pytest
from pyspark.sql.types import StructType, StructField, StringType, LongType
import semver
import quinn
from .spark import spark


def describe_validate_presence_of_columns():
    def it_raises_if_a_required_column_is_missing_and_return_bool_is_false():
        data = [("jose", 1), ("li", 2), ("luisa", 3)]
        source_df = spark.createDataFrame(data, ["name", "age"])
        with pytest.raises(quinn.DataFrameMissingColumnError) as excinfo:
            quinn.validate_presence_of_columns(source_df, ["name", "age", "fun"], False)
        assert (
            excinfo.value.args[0]
            == "The ['fun'] columns are not included in the DataFrame with the following columns ['name', 'age']"
        )

    def it_does_nothing_if_all_required_columns_are_present_and_return_bool_is_false():
<<<<<<< HEAD
        data = [("jose", 1), ("li", 2), ("luisa", 3)]
        source_df = spark.createDataFrame(data, ["name", "age"])
        quinn.validate_presence_of_columns(source_df, ["name"], False)

    def it_returns_false_if_a_required_column_is_missing_and_return_bool_is_true():
        data = [("jose", 1), ("li", 2), ("luisa", 3)]
        source_df = spark.createDataFrame(data, ["name", "age"])
=======
        data = [("jose", 1), ("li", 2), ("luisa", 3)]
        source_df = spark.createDataFrame(data, ["name", "age"])
        quinn.validate_presence_of_columns(source_df, ["name"], False)
        
    def it_returns_false_if_a_required_column_is_missing_and_return_bool_is_true():
        data = [("jose", 1), ("li", 2), ("luisa", 3)]
        source_df = spark.createDataFrame(data, ["name", "age"])
>>>>>>> a0849f3d
        result = quinn.validate_presence_of_columns(source_df, ["name", "age", "fun"], True)
        assert result is False

    def it_returns_true_if_all_required_columns_are_present_and_return_bool_is_true():
        data = [("jose", 1), ("li", 2), ("luisa", 3)]
        source_df = spark.createDataFrame(data, ["name", "age"])
        result = quinn.validate_presence_of_columns(source_df, ["name"], True)
        assert result is True


def describe_validate_schema():
    def it_raises_when_struct_field_is_missing_and_return_bool_is_false():
        data = [("jose", 1), ("li", 2), ("luisa", 3)]
        source_df = spark.createDataFrame(data, ["name", "age"])
        required_schema = StructType(
            [
                StructField("name", StringType(), True),
                StructField("city", StringType(), True),
            ]
        )
        with pytest.raises(quinn.DataFrameMissingStructFieldError) as excinfo:
            quinn.validate_schema(source_df, required_schema, return_bool = False)

        current_spark_version = semver.Version.parse(spark.version)
        spark_330 = semver.Version.parse("3.3.0")
        if semver.Version.compare(current_spark_version, spark_330) >= 0:  # Spark 3.3+
            expected_error_message = "The [StructField('city', StringType(), True)] StructFields are not included in the DataFrame with the following StructFields StructType([StructField('name', StringType(), True), StructField('age', LongType(), True)])"  # noqa
        else:
            expected_error_message = "The [StructField(city,StringType,true)] StructFields are not included in the DataFrame with the following StructFields StructType(List(StructField(name,StringType,true),StructField(age,LongType,true)))"  # noqa
        assert excinfo.value.args[0] == expected_error_message

    def it_does_nothing_when_the_schema_matches_and_return_bool_is_false():
        data = [("jose", 1), ("li", 2), ("luisa", 3)]
        source_df = spark.createDataFrame(data, ["name", "age"])
        required_schema = StructType(
            [
                StructField("name", StringType(), True),
                StructField("age", LongType(), True),
            ]
        )
        quinn.validate_schema(source_df, required_schema, return_bool = False)
<<<<<<< HEAD

=======
        
>>>>>>> a0849f3d
    def it_returns_false_when_struct_field_is_missing_and_return_bool_is_true():
        data = [("jose", 1), ("li", 2), ("luisa", 3)]
        source_df = spark.createDataFrame(data, ["name", "age"])
        required_schema = StructType(
            [
                StructField("name", StringType(), True),
                StructField("city", StringType(), True),
            ]
        )
        result = quinn.validate_schema(source_df, required_schema, return_bool = True)
        assert result is False

    def it_returns_true_when_the_schema_matches_and_return_bool_is_true():
        data = [("jose", 1), ("li", 2), ("luisa", 3)]
        source_df = spark.createDataFrame(data, ["name", "age"])
        required_schema = StructType(
            [
                StructField("name", StringType(), True),
                StructField("age", LongType(), True),
            ]
        )
        result = quinn.validate_schema(source_df, required_schema, return_bool = True)
        assert result is True

    def nullable_column_mismatches_are_ignored():
        data = [("jose", 1), ("li", 2), ("luisa", 3)]
        source_df = spark.createDataFrame(data, ["name", "age"])
        required_schema = StructType(
            [
                StructField("name", StringType(), True),
                StructField("age", LongType(), False),
            ]
        )
        quinn.validate_schema(source_df, required_schema, ignore_nullable=True, return_bool = False)


def describe_validate_absence_of_columns():
    def it_raises_when_a_unallowed_column_is_present_and_return_bool_is_false():
        data = [("jose", 1), ("li", 2), ("luisa", 3)]
        source_df = spark.createDataFrame(data, ["name", "age"])
        with pytest.raises(quinn.DataFrameProhibitedColumnError) as excinfo:
            quinn.validate_absence_of_columns(source_df, ["age", "cool"], False)
        assert (
            excinfo.value.args[0]
            == "The ['age'] columns are not allowed to be included in the DataFrame with the following columns ['name', 'age']"  # noqa
        )

    def it_does_nothing_when_no_unallowed_columns_are_present_and_return_bool_is_false():
        data = [("jose", 1), ("li", 2), ("luisa", 3)]
        source_df = spark.createDataFrame(data, ["name", "age"])
        quinn.validate_absence_of_columns(source_df, ["favorite_color"], False)
<<<<<<< HEAD

=======
        
>>>>>>> a0849f3d
    def it_returns_false_when_a_unallowed_column_is_present_and_return_bool_is_true():
        data = [("jose", 1), ("li", 2), ("luisa", 3)]
        source_df = spark.createDataFrame(data, ["name", "age"])
        result = quinn.validate_absence_of_columns(source_df, ["age", "cool"], True)
        assert result is False

    def it_returns_true_when_no_unallowed_columns_are_present_and_return_bool_is_true():
        data = [("jose", 1), ("li", 2), ("luisa", 3)]
        source_df = spark.createDataFrame(data, ["name", "age"])
        result = quinn.validate_absence_of_columns(source_df, ["favorite_color"], True)
        assert result is True<|MERGE_RESOLUTION|>--- conflicted
+++ resolved
@@ -17,7 +17,6 @@
         )
 
     def it_does_nothing_if_all_required_columns_are_present_and_return_bool_is_false():
-<<<<<<< HEAD
         data = [("jose", 1), ("li", 2), ("luisa", 3)]
         source_df = spark.createDataFrame(data, ["name", "age"])
         quinn.validate_presence_of_columns(source_df, ["name"], False)
@@ -25,15 +24,6 @@
     def it_returns_false_if_a_required_column_is_missing_and_return_bool_is_true():
         data = [("jose", 1), ("li", 2), ("luisa", 3)]
         source_df = spark.createDataFrame(data, ["name", "age"])
-=======
-        data = [("jose", 1), ("li", 2), ("luisa", 3)]
-        source_df = spark.createDataFrame(data, ["name", "age"])
-        quinn.validate_presence_of_columns(source_df, ["name"], False)
-        
-    def it_returns_false_if_a_required_column_is_missing_and_return_bool_is_true():
-        data = [("jose", 1), ("li", 2), ("luisa", 3)]
-        source_df = spark.createDataFrame(data, ["name", "age"])
->>>>>>> a0849f3d
         result = quinn.validate_presence_of_columns(source_df, ["name", "age", "fun"], True)
         assert result is False
 
@@ -75,11 +65,7 @@
             ]
         )
         quinn.validate_schema(source_df, required_schema, return_bool = False)
-<<<<<<< HEAD
 
-=======
-        
->>>>>>> a0849f3d
     def it_returns_false_when_struct_field_is_missing_and_return_bool_is_true():
         data = [("jose", 1), ("li", 2), ("luisa", 3)]
         source_df = spark.createDataFrame(data, ["name", "age"])
@@ -131,11 +117,7 @@
         data = [("jose", 1), ("li", 2), ("luisa", 3)]
         source_df = spark.createDataFrame(data, ["name", "age"])
         quinn.validate_absence_of_columns(source_df, ["favorite_color"], False)
-<<<<<<< HEAD
 
-=======
-        
->>>>>>> a0849f3d
     def it_returns_false_when_a_unallowed_column_is_present_and_return_bool_is_true():
         data = [("jose", 1), ("li", 2), ("luisa", 3)]
         source_df = spark.createDataFrame(data, ["name", "age"])
