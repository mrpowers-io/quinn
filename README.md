--- conflicted
+++ resolved
@@ -279,58 +279,30 @@
 +----+---+-----------+------+
 ```
 
-<<<<<<< HEAD
 ### Schema Helpers
 
 **schema_from_csv()**
+
 ```python
 quinn.schema_from_csv("schema.csv")
 ```
 
-Returns a ```StructType()``` containing ```StructFields()``` using a .csv defined schema. The .csv must contain the following columns:
-- name: required name of the column, must be unique
-- type: required type of the column, must be one of the following: string, int, long, float, double, boolean, timestamp, date
-- nullable: optional indication whether the column can contain null values. If not specified, the column will be nullable
-- metadata: optional metadata for the column. If present, must be a valid JSON string
-
-
-An example configuration is provided below:
+Converts a CSV file into a PySpark schema (aka `StructType`). The CSV must contain the following columns:
+
+- column name
+- column type
+- nullable (optional)
+- metadata (optional)
+
+Here's an example configuration:
+
 ```
 name,type,nullable,metadata
 person,string,FALSE,{"description":"The person's name"}
 address,string,TRUE,{"description":"The person's address"}
-phoneNumber,string,TRUE,{"description":"The person's phone number"}
-age,int,FALSE,{"description":"The person's age"}
-```
-
-## Pyspark Core Class Extensions
-=======
-**create_df()**
->>>>>>> 370b3003
-
-```python
-data = [("jose", "a"), ("li", "b"), ("sam", "c")]
-schema = [("name", StringType(), True), ("blah", StringType(), True)]
-
-df = quinn.create_df(spark, data, schema)
-```
-
-Creates DataFrame with a syntax that's less verbose than the built-in `createDataFrame` method.
-
-```python
-df.show()
-```
-
-```md
-+----+----+
-|name|blah|
-+----+----+
-|jose|   a|
-|  li|   b|
-| sam|   c|
-+----+----+
-```
-
+phoneNumber,string
+age,int,FALSE
+```
 
 ## Pyspark Core Class Extensions
 
