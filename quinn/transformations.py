<<<<<<< HEAD
from __future__ import annotations
from typing import Callable
=======
import re
from collections.abc import Callable
>>>>>>> fe33bbe7

import pyspark.sql.functions as F  # noqa: N812
from pyspark.sql import DataFrame
<<<<<<< HEAD
from pyspark.sql.types import ArrayType, StructField, StructType
=======
from pyspark.sql.types import ArrayType, MapType, StructType

from quinn.schema_helpers import complex_fields
>>>>>>> fe33bbe7


def with_columns_renamed(fun: Callable[[str], str]) -> Callable[[DataFrame], DataFrame]:
    """Ffunction designed to rename the columns of a `Spark DataFrame`.

    It takes a `Callable[[str], str]` object as an argument (``fun``) and returns a
    `Callable[[DataFrame], DataFrame]` object.

    When `_()` is called on a `DataFrame`, it creates a list of column names,
    applying the argument `fun()` to each of them, and returning a new `DataFrame`
    with the new column names.

    :param fun: Renaming function
    :returns: Function which takes DataFrame as parameter.
    """

    def _(df: DataFrame) -> DataFrame:
        cols = [F.col(f"`{col_name}`").alias(fun(col_name)) for col_name in df.columns]
        return df.select(*cols)

    return _


def with_some_columns_renamed(
    fun: Callable[[str], str],
    change_col_name: Callable[[str], str],
) -> Callable[[DataFrame], DataFrame]:
    """Function that takes a `Callable[[str], str]` and a `Callable[[str], str]` and returns a `Callable[[DataFrame], DataFrame]`.

    Which in turn takes a `DataFrame` and returns a `DataFrame` with some of its columns renamed.

    :param fun: A function that takes a column name as a string and returns a
    new name as a string.
    :type fun: `Callable[[str], str]`
    :param change_col_name: A function that takes a column name as a string and
    returns a boolean.
    :type change_col_name: `Callable[[str], str]`
    :return: A `Callable[[DataFrame], DataFrame]`, which takes a
    `DataFrame` and returns a `DataFrame` with some of its columns renamed.
    :rtype: `Callable[[DataFrame], DataFrame]`
    """

    def _(df: DataFrame) -> DataFrame:
        cols = [
            F.col(f"`{col_name}`").alias(fun(col_name))
            if change_col_name(col_name)
            else F.col(f"`{col_name}`")
            for col_name in df.columns
        ]
        return df.select(*cols)

    return _


def snake_case_col_names(df: DataFrame) -> DataFrame:
    """Function takes a ``DataFrame`` instance and returns the same ``DataFrame`` instance with all column names converted to snake case.

    (e.g. ``col_name_1``). It uses the ``to_snake_case`` function in conjunction with
    the ``with_columns_renamed`` function to achieve this.
    :param df: A ``DataFrame`` instance to process
    :type df: ``DataFrame``
    :return: A ``DataFrame`` instance with column names converted to snake case
    :rtype: ``DataFrame``.
    """
    return with_columns_renamed(to_snake_case)(df)


def to_snake_case(s: str) -> str:
    """Takes a string and converts it to snake case format.

    :param s: The string to be converted.
    :type s: str
    :return: The string in snake case format.
    :rtype: str
    """
    return s.lower().replace(" ", "_")


<<<<<<< HEAD
def sort_columns(
    df: DataFrame, sort_order: str, sort_nested: bool = False
) -> DataFrame:
    """This function sorts the columns of a given DataFrame based on a given sort
    order. The ``sort_order`` parameter can either be ``asc`` or ``desc``, which correspond to
=======
def sort_columns(df: DataFrame, sort_order: str) -> DataFrame:
    """Function sorts the columns of a given DataFrame based on a given sort order.

    The ``sort_order`` parameter can either be ``asc`` or ``desc``, which correspond to
>>>>>>> fe33bbe7
    ascending and descending order, respectively. If any other value is provided for
    the ``sort_order`` parameter, a ``ValueError`` will be raised.

    :param df: A DataFrame
    :type df: pyspark.sql.DataFrame
    :param sort_order: The order in which to sort the columns in the DataFrame
    :type sort_order: str
    :param sort_nested: Whether to sort nested structs or not. Defaults to false.
    :type sort_nested: bool
    :return: A DataFrame with the columns sorted in the chosen order
    :rtype: pyspark.sql.DataFrame
    """
<<<<<<< HEAD

    def sort_nested_cols(schema, is_reversed, base_field="") -> list[str]:
        # recursively check nested fields and sort them
        # https://stackoverflow.com/questions/57821538/how-to-sort-columns-of-nested-structs-alphabetically-in-pyspark
        # Credits: @pault for logic

        def parse_fields(
            fields_to_sort: list, parent_struct, is_reversed: bool
        ) -> list:
            sorted_fields: list = sorted(
                fields_to_sort,
                key=lambda x: x["name"],
                reverse=is_reversed,
            )

            results = []
            for field in sorted_fields:
                new_struct = StructType([StructField.fromJson(field)])
                new_base_field = parent_struct.name
                if base_field:
                    new_base_field = base_field + "." + new_base_field

                results.extend(
                    sort_nested_cols(new_struct, is_reversed, base_field=new_base_field)
                )
            return results

        select_cols = []
        for parent_struct in sorted(schema, key=lambda x: x.name, reverse=is_reversed):
            field_type = parent_struct.dataType
            if isinstance(field_type, ArrayType):
                array_parent = parent_struct.jsonValue()["type"]["elementType"]
                base_str = f"transform({parent_struct.name}"
                suffix_str = f") AS {parent_struct.name}"

                # if struct in array, create mapping to struct
                if array_parent["type"] == "struct":
                    array_parent = array_parent["fields"]
                    base_str = f"{base_str}, x -> struct("
                    suffix_str = f"){suffix_str}"

                array_elements = parse_fields(array_parent, parent_struct, is_reversed)
                element_names = [i.split(".")[-1] for i in array_elements]
                array_elements_formatted = [f"x.{i} as {i}" for i in element_names]

                # create a string representation of the sorted array
                # ex: transform(phone_numbers, x -> struct(x.number as number, x.type as type)) AS phone_numbers
                result = f"{base_str}{', '.join(array_elements_formatted)}{suffix_str}"

            elif isinstance(field_type, StructType):
                field_list = parent_struct.jsonValue()["type"]["fields"]
                sub_fields = parse_fields(field_list, parent_struct, is_reversed)

                # create a string representation of the sorted struct
                # ex: struct(address.zip.first5, address.zip.last4) AS zip
                result = f"struct({', '.join(sub_fields)}) AS {parent_struct.name}"

            else:
                if base_field:
                    result = f"{base_field}.{parent_struct.name}"
                else:
                    result = parent_struct.name
            select_cols.append(result)

        return select_cols

    def get_original_nullability(field: StructField, result_dict: dict) -> None:
        if hasattr(field, "nullable"):
            result_dict[field.name] = field.nullable
        else:
            result_dict[field.name] = True

        if not isinstance(field.dataType, StructType) and not isinstance(
            field.dataType, ArrayType
        ):
            return

        if isinstance(field.dataType, ArrayType):
            result_dict[f"{field.name}_element"] = field.dataType.containsNull
            children = field.dataType.elementType.fields
        else:
            children = field.dataType.fields
        for i in children:
            get_original_nullability(i, result_dict)

    def fix_nullability(field: StructField, result_dict: dict) -> None:
        field.nullable = result_dict[field.name]
        if not isinstance(field.dataType, StructType) and not isinstance(
            field.dataType, ArrayType
        ):
            return

        if isinstance(field.dataType, ArrayType):
            # save the containsNull property of the ArrayType
            field.dataType.containsNull = result_dict[f"{field.name}_element"]
            children = field.dataType.elementType.fields
        else:
            children = field.dataType.fields

        for i in children:
            fix_nullability(i, result_dict)

    if sort_order not in ["asc", "desc"]:
=======
    sorted_col_names = None
    if sort_order == "asc":
        sorted_col_names = sorted(df.columns)
    elif sort_order == "desc":
        sorted_col_names = sorted(df.columns, reverse=True)
    else:
        msg = f"['asc', 'desc'] are the only valid sort orders and you entered a sort order of '{sort_order}'"
>>>>>>> fe33bbe7
        raise ValueError(
            msg,
        )
<<<<<<< HEAD
    reverse_lookup = {
        "asc": False,
        "desc": True,
    }

    is_reversed: bool = reverse_lookup[sort_order]
    top_level_sorted_df = df.select(*sorted(df.columns, reverse=is_reversed))
    if not sort_nested:
        return top_level_sorted_df

    is_nested: bool = any(
        [
            isinstance(i.dataType, StructType) or isinstance(i.dataType, ArrayType)
            for i in top_level_sorted_df.schema
        ]
    )

    if not is_nested:
        return top_level_sorted_df

    fully_sorted_schema = sort_nested_cols(top_level_sorted_df.schema, is_reversed)
    output = df.selectExpr(fully_sorted_schema)
    result_dict = {}
    for field in df.schema:
        get_original_nullability(field, result_dict)

    for field in output.schema:
        fix_nullability(field, result_dict)

    final_df = output.sparkSession.createDataFrame(output.rdd, output.schema)
    return final_df
=======
    return df.select(*sorted_col_names)


def flatten_struct(df: DataFrame, col_name: str, separator: str = ":") -> DataFrame:
    """Flattens the specified StructType column in the input DataFrame and returns a new DataFrame with the flattened columns.

    :param df: The input PySpark DataFrame.
    :type df: DataFrame
    :param col_name: The column name of the StructType to be flattened.
    :type col_name: str
    :param separator: The separator to use in the resulting flattened column names, defaults to ':'.
    :type separator: str, optional
    :return: The DataFrame with the flattened StructType column.
    :rtype: List[Column]
    """
    struct_type = complex_fields(df.schema)[col_name]
    expanded = [
        F.col(f"`{col_name}`.`{k}`").alias(col_name + separator + k)
        for k in [n.name for n in struct_type.fields]
    ]
    return df.select("*", *expanded).drop(F.col(f"`{col_name}`"))


def flatten_map(df: DataFrame, col_name: str, separator: str = ":") -> DataFrame:
    """Flattens the specified MapType column in the input DataFrame and returns a new DataFrame with the flattened columns.

    :param df: The input PySpark DataFrame.
    :type df: DataFrame
    :param col_name: The column name of the MapType to be flattened.
    :type col_name: str
    :param separator: The separator to use in the resulting flattened column names, defaults to ":".
    :type separator: str, optional
    :return: The DataFrame with the flattened MapType column.
    :rtype: DataFrame
    """
    keys_df = df.select(F.explode_outer(F.map_keys(F.col(f"`{col_name}`")))).distinct()
    keys = [row[0] for row in keys_df.collect()]
    key_cols = [
        F.col(f"`{col_name}`").getItem(k).alias(col_name + separator + k) for k in keys
    ]
    return df.select(
        [F.col(f"`{col}`") for col in df.columns if col != col_name] + key_cols,
    )

def flatten_dataframe(
    df: DataFrame,
    separator: str = ":",
    replace_char: str = "_",
    sanitized_columns: bool = False,  # noqa: FBT001, FBT002
) -> DataFrame:
    """Flattens the complex columns in the DataFrame.

    :param df: The input PySpark DataFrame.
    :type df: DataFrame
    :param separator: The separator to use in the resulting flattened column names, defaults to ":".
    :type separator: str, optional
    :param replace_char: The character to replace special characters with in column names, defaults to "_".
    :type replace_char: str, optional
    :param sanitized_columns: Whether to sanitize column names, defaults to False.
    :type sanitized_columns: bool, optional
    :return: The DataFrame with all complex data types flattened.
    :rtype: DataFrame

    .. note:: This function assumes the input DataFrame has a consistent schema across all rows. If you have files with
        different schemas, process each separately instead.

    .. example:: Example usage:

        >>> data = [
                (
                    1,
                    ("Alice", 25),
                    {"A": 100, "B": 200},
                    ["apple", "banana"],
                    {"key": {"nested_key": 10}},
                    {"A#": 1000, "B@": 2000},
                ),
                (
                    2,
                    ("Bob", 30),
                    {"A": 150, "B": 250},
                    ["orange", "grape"],
                    {"key": {"nested_key": 20}},
                    {"A#": 1500, "B@": 2500},
                ),
            ]

        >>> df = spark.createDataFrame(data)
        >>> flattened_df = flatten_dataframe(df)
        >>> flattened_df.show()
        >>> flattened_df_with_hyphen = flatten_dataframe(df, replace_char="-")
        >>> flattened_df_with_hyphen.show()
    """
    def sanitize_column_name(name: str, rc: str = "_") -> str:
        """Sanitizes column names by replacing special characters with the specified character.

        :param name: The original column name.
        :type name: str
        :param rc: The character to replace special characters with, defaults to '_'.
        :type rc: str, optional
        :return: The sanitized column name.
        :rtype: str
        """
        return re.sub(r"[^a-zA-Z0-9_]", rc, name)

    def explode_array(df: DataFrame, col_name: str) -> DataFrame:
        """Explodes the specified ArrayType column in the input DataFrame and returns a new DataFrame with the exploded column.

        :param df: The input PySpark DataFrame.
        :type df: DataFrame
        :param col_name: The column name of the ArrayType to be exploded.
        :type col_name: str
        :return: The DataFrame with the exploded ArrayType column.
        :rtype: DataFrame
        """
        return df.select("*", F.explode_outer(F.col(f"`{col_name}`")).alias(col_name)).drop(
            col_name,
        )

    fields = complex_fields(df.schema)

    while len(fields) != 0:
        col_name = next(iter(fields.keys()))

        if isinstance(fields[col_name], StructType):
            df = flatten_struct(df, col_name, separator)  # noqa: PD901

        elif isinstance(fields[col_name], ArrayType):
            df = explode_array(df, col_name)  # noqa: PD901

        elif isinstance(fields[col_name], MapType):
            df = flatten_map(df, col_name, separator)  # noqa: PD901

        fields = complex_fields(df.schema)

    # Sanitize column names with the specified replace_char
    if sanitized_columns:
        sanitized_columns = [
            sanitize_column_name(col_name, replace_char) for col_name in df.columns
        ]
        df = df.toDF(*sanitized_columns)  # noqa: PD901

    return df
>>>>>>> fe33bbe7
<|MERGE_RESOLUTION|>--- conflicted
+++ resolved
@@ -1,20 +1,10 @@
-<<<<<<< HEAD
+import re
+import pyspark.sql.functions as F  # noqa: N812
 from __future__ import annotations
-from typing import Callable
-=======
-import re
 from collections.abc import Callable
->>>>>>> fe33bbe7
-
-import pyspark.sql.functions as F  # noqa: N812
 from pyspark.sql import DataFrame
-<<<<<<< HEAD
-from pyspark.sql.types import ArrayType, StructField, StructType
-=======
-from pyspark.sql.types import ArrayType, MapType, StructType
-
+from pyspark.sql.types import ArrayType, MapType, StructField, StructType
 from quinn.schema_helpers import complex_fields
->>>>>>> fe33bbe7
 
 
 def with_columns_renamed(fun: Callable[[str], str]) -> Callable[[DataFrame], DataFrame]:
@@ -93,18 +83,11 @@
     return s.lower().replace(" ", "_")
 
 
-<<<<<<< HEAD
 def sort_columns(
     df: DataFrame, sort_order: str, sort_nested: bool = False
 ) -> DataFrame:
     """This function sorts the columns of a given DataFrame based on a given sort
     order. The ``sort_order`` parameter can either be ``asc`` or ``desc``, which correspond to
-=======
-def sort_columns(df: DataFrame, sort_order: str) -> DataFrame:
-    """Function sorts the columns of a given DataFrame based on a given sort order.
-
-    The ``sort_order`` parameter can either be ``asc`` or ``desc``, which correspond to
->>>>>>> fe33bbe7
     ascending and descending order, respectively. If any other value is provided for
     the ``sort_order`` parameter, a ``ValueError`` will be raised.
 
@@ -117,8 +100,7 @@
     :return: A DataFrame with the columns sorted in the chosen order
     :rtype: pyspark.sql.DataFrame
     """
-<<<<<<< HEAD
-
+    
     def sort_nested_cols(schema, is_reversed, base_field="") -> list[str]:
         # recursively check nested fields and sort them
         # https://stackoverflow.com/questions/57821538/how-to-sort-columns-of-nested-structs-alphabetically-in-pyspark
@@ -221,19 +203,10 @@
             fix_nullability(i, result_dict)
 
     if sort_order not in ["asc", "desc"]:
-=======
-    sorted_col_names = None
-    if sort_order == "asc":
-        sorted_col_names = sorted(df.columns)
-    elif sort_order == "desc":
-        sorted_col_names = sorted(df.columns, reverse=True)
-    else:
         msg = f"['asc', 'desc'] are the only valid sort orders and you entered a sort order of '{sort_order}'"
->>>>>>> fe33bbe7
         raise ValueError(
             msg,
         )
-<<<<<<< HEAD
     reverse_lookup = {
         "asc": False,
         "desc": True,
@@ -265,7 +238,6 @@
 
     final_df = output.sparkSession.createDataFrame(output.rdd, output.schema)
     return final_df
-=======
     return df.select(*sorted_col_names)
 
 
@@ -408,5 +380,4 @@
         ]
         df = df.toDF(*sanitized_columns)  # noqa: PD901
 
-    return df
->>>>>>> fe33bbe7
+    return df